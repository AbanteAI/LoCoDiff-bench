import os
import subprocess
from urllib.parse import urlparse

<<<<<<< HEAD

def clone_repo_to_cache(repo_name):
    """
    Clone a GitHub repository into the cached-repos directory.

=======
def standardize_repo_name(repo_name):
    """
    Convert various GitHub repository reference formats to a standard 'org/repo' format.
    
>>>>>>> fd6b5241
    Args:
        repo_name: A GitHub repository name, either as a full URL (https://github.com/org/repo)
                   or in the shorter format (org/repo).

    Returns:
        A standardized repository name in 'org/repo' format.
        
    Raises:
        ValueError: If the repository name cannot be parsed into a valid org/repo format.
    """
<<<<<<< HEAD
    # Create cached-repos directory if it doesn't exist
    cache_dir = "cached-repos"
    if not os.path.exists(cache_dir):
        os.makedirs(cache_dir)
        print(f"Created cache directory: {cache_dir}")

    # Parse repo_name into a standard format
=======
>>>>>>> fd6b5241
    if repo_name.startswith("http"):
        # It's a full URL, extract the path
        parsed_url = urlparse(repo_name)
        path_parts = [p for p in parsed_url.path.split("/") if p]
        if len(path_parts) >= 2:
            org, repo = path_parts[:2]
            return f"{org}/{repo}"
        else:
            raise ValueError(f"Invalid GitHub URL: {repo_name}")
    else:
        # Assume it's in org/repo format
        if repo_name.count("/") != 1:
<<<<<<< HEAD
            raise ValueError(
                f"Repository name should be in 'org/repo' format: {repo_name}"
            )
        std_repo_name = repo_name

=======
            raise ValueError(f"Repository name should be in 'org/repo' format: {repo_name}")
        return repo_name

def clone_repo_to_cache(repo_name):
    """
    Clone a GitHub repository into the cached-repos directory.
    
    Args:
        repo_name: A GitHub repository name, either as a full URL (https://github.com/org/repo)
                   or in the shorter format (org/repo).
    
    Returns:
        The path to the cloned repository (cached-repos/org/repo).
    """
    # Create cached-repos directory if it doesn't exist
    cache_dir = "cached-repos"
    if not os.path.exists(cache_dir):
        os.makedirs(cache_dir)
        print(f"Created cache directory: {cache_dir}")
    
    # Standardize the repository name
    std_repo_name = standardize_repo_name(repo_name)
    
>>>>>>> fd6b5241
    # Generate target directory name
    org, repo = std_repo_name.split("/")
    target_dir = os.path.join(cache_dir, org, repo)

    # Check if repo already exists
    if os.path.exists(target_dir):
        print(f"Repository already exists at {target_dir}")
        # Optionally, you could pull the latest changes here
        return target_dir

    # Create parent directory if needed
    os.makedirs(os.path.dirname(target_dir), exist_ok=True)

    # Clone the repository
    github_url = f"https://github.com/{std_repo_name}.git"
    try:
        subprocess.run(
            ["git", "clone", github_url, target_dir],
            check=True,
            capture_output=True,
            text=True,
        )
        print(f"Successfully cloned {std_repo_name} to {target_dir}")
        return target_dir
    except subprocess.CalledProcessError as e:
        print(f"Error cloning repository: {e.stderr}")
        raise<|MERGE_RESOLUTION|>--- conflicted
+++ resolved
@@ -2,38 +2,21 @@
 import subprocess
 from urllib.parse import urlparse
 
-<<<<<<< HEAD
 
-def clone_repo_to_cache(repo_name):
-    """
-    Clone a GitHub repository into the cached-repos directory.
-
-=======
 def standardize_repo_name(repo_name):
     """
     Convert various GitHub repository reference formats to a standard 'org/repo' format.
-    
->>>>>>> fd6b5241
+
     Args:
         repo_name: A GitHub repository name, either as a full URL (https://github.com/org/repo)
                    or in the shorter format (org/repo).
 
     Returns:
         A standardized repository name in 'org/repo' format.
-        
+
     Raises:
         ValueError: If the repository name cannot be parsed into a valid org/repo format.
     """
-<<<<<<< HEAD
-    # Create cached-repos directory if it doesn't exist
-    cache_dir = "cached-repos"
-    if not os.path.exists(cache_dir):
-        os.makedirs(cache_dir)
-        print(f"Created cache directory: {cache_dir}")
-
-    # Parse repo_name into a standard format
-=======
->>>>>>> fd6b5241
     if repo_name.startswith("http"):
         # It's a full URL, extract the path
         parsed_url = urlparse(repo_name)
@@ -46,24 +29,18 @@
     else:
         # Assume it's in org/repo format
         if repo_name.count("/") != 1:
-<<<<<<< HEAD
-            raise ValueError(
-                f"Repository name should be in 'org/repo' format: {repo_name}"
-            )
-        std_repo_name = repo_name
-
-=======
             raise ValueError(f"Repository name should be in 'org/repo' format: {repo_name}")
         return repo_name
+
 
 def clone_repo_to_cache(repo_name):
     """
     Clone a GitHub repository into the cached-repos directory.
-    
+
     Args:
         repo_name: A GitHub repository name, either as a full URL (https://github.com/org/repo)
                    or in the shorter format (org/repo).
-    
+
     Returns:
         The path to the cloned repository (cached-repos/org/repo).
     """
@@ -72,11 +49,10 @@
     if not os.path.exists(cache_dir):
         os.makedirs(cache_dir)
         print(f"Created cache directory: {cache_dir}")
-    
+
     # Standardize the repository name
     std_repo_name = standardize_repo_name(repo_name)
-    
->>>>>>> fd6b5241
+
     # Generate target directory name
     org, repo = std_repo_name.split("/")
     target_dir = os.path.join(cache_dir, org, repo)
